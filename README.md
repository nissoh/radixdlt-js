--- conflicted
+++ resolved
@@ -38,251 +38,6 @@
 
 `yarn add radixdlt` or `npm install radixdlt --save`
 
-<<<<<<< HEAD
-## Example applications
-
-- [Front-end example using Vue.js](https://github.com/radixdlt/radixdlt-js-skeleton)
-- [Express.js server example](https://github.com/radixdlt/radixdlt-js-server-example)
-
-## Code examples
-
-In this section we demonstrate a few implementation examples to execute basic tasks with our JavaScript library.
-
-### Initializing a Universe
-
-To run an example, first we need to initialize the library with a Universe configuration. There are different Universes available, such as _ALPHANET_, _HIGHGARDEN_ and _SUNSTONE_. Typically, for development purposes we use **ALPHANET**.
-
-To bootstrap to the test network we just have to call:
-
-```javascript
-radixUniverse.bootstrap(RadixUniverse.ALPHANET)
-```
-
-### Reading Atoms from a public address
-
-In the following code snippet we read **Atoms** from the public address _9i9hgAyBQuKvkw7Tg5FEbML59gDmtiwbJwAjBgq5mAU4iaA1ykM_, by opening a **Node** connection and subscribing to the transaction updates. 
-
-
-```javascript
-const account = RadixAccount.fromAddress('9i9hgAyBQuKvkw7Tg5FEbML59gDmtiwbJwAjBgq5mAU4iaA1ykM')
-account.openNodeConnection()
-
-account.transferSystem.balance // This is the account balance
-account.transferSystem.transactions // This is a list of transactions 
-
-// Subscribe for any new incoming transactions
-account.transferSystem.transactionSubject.subscribe(transactionUpdate => {
-  console.log(transactionUpdate)
-})
-
-// Subscribe for all previous transactions as well as new ones
-account.transferSystem.getAllTransactions().subscribe(transactionUpdate => {
-  console.log(transactionUpdate)
-})
-```
-
-### Reading and decrypting Atoms from an owned address
-
-In the following code snippet we read and decrypt **Atoms** from an owned address, by opening a **Node** connection and getting the application data from _my-test-application_.
-
-
-```javascript
-const identityManager = new RadixIdentityManager()
-const identity = identityManager.generateSimpleIdentity()
-
-// Each identity comes with an account, which works the same as any account, but can also decrypt encrypted messages
-const account = identity.account
-
-account.openNodeConnection() 
-
-// A list of Radix chat messages in the order of receivng them
-account.messagingSystem.messages 
-// Radix chat messages grouped by the other address
-account.messagingSystem.chats 
-// Subscribe for incoming messages
-account.messagingSystem.messageSubject.subscribe(...)
-// Subscribe for all previous messages as well as new ones
-account.messagingSystem.getAllMessages().subscribe(...)
-
-// Custom application data 
-account.dataSystem.applicationData.get('my-test-application')
-// Subscribe for all incoming application data
-account.dataSystem.applicationDataSubject.subscribe(...)
-// Subscribe for all previous messages as well as new ones
-account.dataSystem.getApplicationData('my-test-application').subscribe(...)
-// Subscribe for all previous messages as well as new ones signed by a specific address or more
-account.dataSystem.getApplicationData('my-test-application', ['9iKq87ZvC1pdYC26qem4WQTtofNRje9c133vAvBgQnRdpAsHExR']).subscribe(...)
-```
-
-### Using the wallet as a remote identity
-
-In order to use the library in the browser and keep the private keys secured it's recommended to use a `RadixRemoteIdentity` instead of the `RadixSimpleIdentity`. The user will have to accept the request just the same way it works on the `radixdlt-js-lite` library:
-
-```js
-// Get a remote identity
-const identityManager = new RadixIdentityManager()
-const identity = await identityManager.generateRemoteIdentity()
-```
-
-### Sending a Transaction
-
-In the following code snippet we send a **Transaction** from an owned address to the public address _9i9hgAyBQuKvkw7Tg5FEbML59gDmtiwbJwAjBgq5mAU4iaA1ykM_, by creating a transfer **Atom** and signing it with our **Identity**. Finally we get the results by subscribing to the transaction updates.
-
-
-```javascript
-const myIdentity = identityManager.generateSimpleIdentity()
-const myAccount = myIdentity.account
-myAccount.openNodeConnection()
-
-// Wait for the account to sync data from the ledger
-
-// No need to load data from the ledger for the recipient account
-const toAccount = RadixAccount.fromAddress('9i9hgAyBQuKvkw7Tg5FEbML59gDmtiwbJwAjBgq5mAU4iaA1ykM', true)
-const token = 'TEST' // The Radix TEST token
-const amount = 123.12
-
-const transactionStatus = RadixTransactionBuilder
-  .createTransferAtom(myAccount, toAccount, token, amount)
-  .signAndSubmit(myIdentity)
-                    
-transactionStatus.subscribe({
-  next: status => {
-    console.log(status) 
-    // For a valid transaction, this will print, 'FINDING_NODE', 'GENERATING_POW', 'SIGNING', 'STORE', 'STORED'
-  },
-  complete: () => { console.log('Transaction complete') },
-  error: error => { console.error('Error submitting transaction', error) }
-})
-```
-
-### Sending a Message
-
-In the following code snippet we send a **Message** from an owned address to the public address _9i9hgAyBQuKvkw7Tg5FEbML59gDmtiwbJwAjBgq5mAU4iaA1ykM_, by creating a message **Atom** and signing it with our **Identity**. Finally we get the results by subscribing to the transaction updates.
-
-
-```javascript
-const myIdentity = identityManager.generateSimpleIdentity()
-const myAccount = myIdentity.account
-myAccount.openNodeConnection()
-
-// Wait for the account to sync data from the ledger
-
-// No need to load data from the ledger for the recipient account
-const toAccount = RadixAccount.fromAddress('9i9hgAyBQuKvkw7Tg5FEbML59gDmtiwbJwAjBgq5mAU4iaA1ykM', true)
-
-const message = 'Hello World!'
-
-const transactionStatus = RadixTransactionBuilder
-  .createRadixMessageAtom(myAccount, toAccount, message)
-  .signAndSubmit(myIdentity)
-                    
-transactionStatus.subscribe({
-  next: status => {
-    console.log(status) 
-    // For a valid transaction, this will print, 'FINDING_NODE', 'GENERATING_POW', 'SIGNING', 'STORE', 'STORED'
-  },
-  complete: () => { console.log('Transaction complete') },
-  error: error => { console.error('Error submitting transaction', error) }
-})
-```
-
-### Storing an application Payload
-
-In the following code snippet we store a **Payload** to the application _my-test-app_ for an owned address and the public address _9i9hgAyBQuKvkw7Tg5FEbML59gDmtiwbJwAjBgq5mAU4iaA1ykM_, by creating a payload **Atom** and signing it with our **Identity**. Finally we get the results by subscribing to the transaction updates.
-
-
-```javascript
-const myIdentity = identityManager.generateSimpleIdentity()
-const myAccount = myIdentity.account
-myAccount.openNodeConnection()
-
-// Wait for the account to sync data from the ledger
-
-// No need to load data from the ledger for the recipient account
-const toAccount = RadixAccount.fromAddress('9i9hgAyBQuKvkw7Tg5FEbML59gDmtiwbJwAjBgq5mAU4iaA1ykM', true)
-
-const applicationId = 'my-test-app'
-const payload = JSON.stringify({
-  message: 'Hello World!',
-  otherData: 123
-})
-
-const transactionStatus = RadixTransactionBuilder
-  .createPayloadAtom([myAccount, toAccount], applicationId, payload)
-  .signAndSubmit(myIdentity)
-                    
-transactionStatus.subscribe({
-  next: status => {
-    console.log(status) 
-    // For a valid transaction, this will print, 'FINDING_NODE', 'GENERATING_POW', 'SIGNING', 'STORE', 'STORED'
-  },
-  complete: () => { console.log('Transaction complete') },
-  error: error => { console.error('Error submitting transaction', error) }
-})
-```    
-
-### Caching Atoms
-
-In the following code snippet we cache **Atoms** from the public address _9i9hgAyBQuKvkw7Tg5FEbML59gDmtiwbJwAjBgq5mAU4iaA1ykM_, by defining a _'path/to/file'_ and enabling the account's cache.
-
-
-```javascript
-import { RadixNEDBAtomCache } from 'radixdlt'
-
-const account = RadixAccount.fromAddress('9i9hgAyBQuKvkw7Tg5FEbML59gDmtiwbJwAjBgq5mAU4iaA1ykM')
-const atomCache = new RadixNEDBAtomCache('path/to/file')
-account.enableCache(atomCache) // This will read all atoms in cache, as well as store new ones in the future
-
-account.openNodeConnection()
-```
-
-### Storing private Keys
-
-In the following code snippet we encrypt the private key of an identity using the passowrd _SuperDuperSecretPassword_. The resulting json object can be stored to a file, or in localstorage in a browser. This key storage format is compatible with the Radix Desktop and Android wallet applications.
-
-
-```javascript
-const identity = identityManager.generateSimpleIdentity()
-
-const password = 'SuperDuperSecretPassword'
-RadixKeyStore.encryptKey(identity.keyPair, password).then((encryptedKey) => {
-  console.log('Private key encrypted')
-}).catch((error) => {
-  console.error('Error encrypting private key', error)
-})
-```
-
-### Loading private Keys
-
-In the following code snippet we decrypt a private key using _SuperDuperSecretPassword_ as the decryption password.
-
-
-```javascript
-const encryptedKey = loadKeyFromStorage() // This object is what you get from RadixKeyStore.encryptKey(...)
-const password = 'SuperDuperSecretPassword'
-RadixKeyStore.decryptKey(encryptedKey, password).then((keyPair) => {
-  console.log('Private key successfuly decrypted')
-
-  const identity = new RadixSimpleIdentity(keyPair)
-}).catch((error) => {
-  console.error('Error decrypting private key', error)
-})
-```
-
-### Setting log level
-
-In the following code snippet we set the log level to display only errors:
-
-```javascript
-import { RadixLogger } from 'radixdlt'
-
-RadixLogger.setLevel('error')
-```
-
-Possible values are: `trace`, `debug`, `info`, `warn`, `error`.
-
-=======
->>>>>>> ed9d95f7
 ## Build
 
 To build the library using your preferred package manager:
